--- conflicted
+++ resolved
@@ -17,12 +17,9 @@
 use vector_config::configurable_component;
 
 const GELF_MAGIC: &[u8] = &[0x1e, 0x0f];
-<<<<<<< HEAD
 const GZIP_MAGIC: &[u8] = &[0x1f, 0x8b];
 // TODO: check for zlib magic
 const ZLIB_MAGIC: &[u8] = &[0x78, 0x01];
-=======
->>>>>>> 12fb1e2d
 const GELF_MAX_TOTAL_CHUNKS: u8 = 128;
 const DEFAULT_TIMEOUT_SECS: f64 = 5.0;
 const DEFAULT_PENDING_MESSAGES_LIMIT: usize = 1000;
@@ -85,7 +82,6 @@
     pub decompression: ChunkedGelfDecompressionConfig,
 }
 
-<<<<<<< HEAD
 /// Decompression options for ChunkedGelfDecoder.
 #[configurable_component]
 #[derive(Clone, Debug, PartialEq, Eq, Derivative)]
@@ -113,8 +109,6 @@
     }
 }
 
-=======
->>>>>>> 12fb1e2d
 #[derive(Debug)]
 struct MessageState {
     total_chunks: u8,
@@ -394,13 +388,7 @@
         &mut self,
         mut src: Bytes,
     ) -> Result<Option<Bytes>, ChunkedGelfDecoderError> {
-<<<<<<< HEAD
-        let magic = src.get(0..2);
-        if magic.is_some_and(|magic| magic == GELF_MAGIC) {
-            dbg!("chunked");
-=======
         if src.starts_with(GELF_MAGIC) {
->>>>>>> 12fb1e2d
             src.advance(2);
             self.decode_chunk(src)
         } else {
