--- conflicted
+++ resolved
@@ -359,12 +359,8 @@
 semver = { version = "1.0.23", default-features = false, features = ["serde", "std"], optional = true }
 smallvec = { version = "1", default-features = false, features = ["union", "serde"] }
 snap = { version = "1.1.1", default-features = false }
-<<<<<<< HEAD
-socket2 = { version = "0.5.7", default-features = false }
+socket2 = { version = "0.5.8", default-features = false }
 sqlx = { version = "0.8.2", default-features= false, features = ["derive", "postgres", "runtime-tokio"], optional=true }
-=======
-socket2 = { version = "0.5.8", default-features = false }
->>>>>>> 87c04ebc
 stream-cancel = { version = "0.8.2", default-features = false }
 strip-ansi-escapes = { version = "0.2.0", default-features = false }
 syslog = { version = "6.1.1", default-features = false, optional = true }
